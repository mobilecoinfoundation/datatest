--- conflicted
+++ resolved
@@ -167,13 +167,8 @@
             format!("{}::{}::{}", prefix_name, desc.root, case.location)
         };
 
-<<<<<<< HEAD
         let testfn = match case.case {
-            DataTestFn::TestFn(testfn) => TestFn::DynTestFn(testfn),
-=======
-        let testfn = match case.testfn {
             DataTestFn::TestFn(testfn) => TestFn::DynTestFn(Box::new(|| testfn())),
->>>>>>> 3c0ee190
             DataTestFn::BenchFn(benchfn) => TestFn::DynBenchFn(benchfn),
         };
 
